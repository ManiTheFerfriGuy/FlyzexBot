--- conflicted
+++ resolved
@@ -64,12 +64,7 @@
         if self.xp_reward <= 0:
             await self.analytics.record("group.activity_tracked")
             return
-<<<<<<< HEAD
-        milestone_step = self.xp_reward * self.milestone_interval
-        if milestone_step > 0 and new_score % milestone_step == 0:
-=======
         if new_score % (self.xp_reward * 5) == 0:
->>>>>>> 98ccf3cb
             await message.reply_text(
                 texts.group_xp_updated.format(
                     full_name=update.effective_user.full_name
